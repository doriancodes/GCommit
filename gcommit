#!/usr/bin/env python
<<<<<<< HEAD
from __future__ import print_function
=======
import argparse
>>>>>>> 5eee23b9
import os
import sys
import tempfile
from subprocess import call, check_output, CalledProcessError

def format_developer(line):
    """
    A team member must be written as
    ID="Member Name <member.email@example.com>"
    """
    return line.replace("\n", "").split("=")


def check_format(str_array):
    return len(str_array) == 2


def read_team():
    try:
        team = {}
        curr_dir = os.getcwd()
        team_file = "{}/.gitteam".format(curr_dir)
        with open(team_file) as f:
            for i, line in enumerate(f):
                dev = format_developer(line)

                if check_format(dev):
                    team[dev[0]] = dev[1]
                else:
                    raise SyntaxError("Format error .gitteam:{}".format(i + 1))

        return team

    except IOError:
        raise IOError('Could not find .gitteam file')


def filter_team(team, initials):
    filtered = {}

    error = None
    for mem in initials:
        if mem in team:
            filtered[mem] = team[mem]
        else:
            error = "Identifier '{id}' not found".format(id=mem)
            break

    msg = "Identifiers must match those in .gitteam file"
    if error:
        raise ValueError("{} - {}".format(msg, error))
    if len(filtered) == 0:
        raise ValueError(msg)
    return filtered


def commit():
    call(["git", "commit", "-s"])


def group_commit(team):
    initial_message = b"\n"

    for d in team:
        line = "\nSigned-off-by: {}".format(team[d])
        initial_message += line.encode()

    try:
        editor = check_output(['git', 'config', 'core.editor'])
        editor = editor.decode().strip()
    except CalledProcessError:
        editor = os.environ.get('GIT_EDITOR', 'nano')

    with tempfile.NamedTemporaryFile(suffix=".tmp") as tf:
        tf.write(initial_message)
        tf.flush()
        try:
            print(editor, tf.name)
            call([editor, tf.name])
        except OSError:
            print('Error: Editor {} not found'.format(editor))
            print("Configure the editor by setting the 'GIT_EDITOR' env variable")
            print("Or by setting 'git config --global core.editor {editor}'")
            sys.exit()
        tf.seek(0)
        edited_message = tf.read()
        call(["git", "commit", "-m", edited_message])


def main():
    """
    Tries to create a multi-dev commit signature
    If there's no .gitteam file, then a regular commit is done
    If there's an argument-format error, then a ValueError is raised
    """

    # Define expected command line arguments, and parse arguments given
    parser = argparse.ArgumentParser(
        description='GCommit is a git-plugin that allows commits to be signed \
                    by more than one person -- pair and mob programming \
                    reality.')
    parser.add_argument(
        'initials', metavar='[INITIALS]', type=str, nargs='+',
        help='The intials of each developer defined in .gitteam')
    args = parser.parse_args()

    try:
        team = read_team()
        group = filter_team(team, args.initials)
        group_commit(group)
    except ValueError as ve:
        print(ve)
    except OSError:
        commit()
    except SyntaxError as se:
        print(se)


if __name__ == "__main__":
    main()<|MERGE_RESOLUTION|>--- conflicted
+++ resolved
@@ -1,9 +1,6 @@
 #!/usr/bin/env python
-<<<<<<< HEAD
 from __future__ import print_function
-=======
 import argparse
->>>>>>> 5eee23b9
 import os
 import sys
 import tempfile
