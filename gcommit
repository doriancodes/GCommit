<<<<<<< HEAD
#!/usr/bin/env python
import sys, tempfile, os
from subprocess import call, check_output, CalledProcessError
=======
#!/usr/bin/python3
import os
import sys
import tempfile
from subprocess import call
>>>>>>> a02ff715


def format_developer(line):
    """
    A team member must be written as
    ID="Member Name <member.email@example.com>"
    """
    return line.replace("\n", "").split("=")


def read_team():
    try:
        team = {}
        curr_dir = os.environ.get('PWD')
        team_file = "{}/.gitteam".format(curr_dir)
        with open(team_file) as f:
            for dev in [format_developer(d) for d in f.readlines()]:
                team[dev[0]] = dev[1]
        f.closed
        return team
    except FileNotFoundError:
        raise FileNotFoundError


def filter_team(team):
    selected = sys.argv[1:]
    filtered = {}

    error = None
    for mem in selected:
        if mem in team:
            filtered[mem] = team[mem]
        else:
            error = "Identifier '{id}' not found".format(id=mem)

    msg = "Identifiers must match those in .gitteam file"
    if error:
        raise ValueError("{} - {}".format(msg, error))
    if not len(filtered) > 0:
        raise ValueError(msg)
    return filtered


def commit():
    call(["git", "commit", "-s"])


def group_commit(team):
    initial_message = b"\n"

    for d in team:
        line = "\nSigned-off-by: {}".format(team[d])
        initial_message += line.encode()

<<<<<<< HEAD
    try:
        editor = check_output(['git', 'config', 'core.editor'])
        editor = editor.decode().strip()
    except CalledProcessError:
        editor = os.environ.get('GIT_EDITOR', 'nvim')
=======
    editor = os.environ.get('GIT_EDITOR', 'nvim')
>>>>>>> a02ff715

    with tempfile.NamedTemporaryFile(suffix=".tmp") as tf:
        tf.write(initial_message)
        tf.flush()
        try:
            call([editor, tf.name])
        except FileNotFoundError:
            print('Error: Editor {} not found'.format(editor))
            print("Configure the editor by setting the 'GIT_EDITOR' env variable")
            print("Or by setting 'git config --global core.editor {editor}'")
            sys.exit()
        tf.seek(0)
        edited_message = tf.read()
        call(["git", "commit", "-m", edited_message])


def main():
    """
    Tries to create a multi-dev commit signature
    If there's no .gitteam file, then a regular commit is done
    If there's an argument-format error, then a ValueError is risen
    """
    try:
        team = read_team()
        group = filter_team(team)
        group_commit(group)
    except ValueError as ve:
        print(ve)
    except FileNotFoundError:
        commit()


if __name__ == "__main__":
    main()<|MERGE_RESOLUTION|>--- conflicted
+++ resolved
@@ -1,14 +1,10 @@
-<<<<<<< HEAD
 #!/usr/bin/env python
-import sys, tempfile, os
-from subprocess import call, check_output, CalledProcessError
-=======
-#!/usr/bin/python3
 import os
 import sys
 import tempfile
 from subprocess import call
->>>>>>> a02ff715
+from subprocess import check_output
+from subprocess import CalledProcessError
 
 
 def format_developer(line):
@@ -63,15 +59,11 @@
         line = "\nSigned-off-by: {}".format(team[d])
         initial_message += line.encode()
 
-<<<<<<< HEAD
     try:
         editor = check_output(['git', 'config', 'core.editor'])
         editor = editor.decode().strip()
     except CalledProcessError:
         editor = os.environ.get('GIT_EDITOR', 'nvim')
-=======
-    editor = os.environ.get('GIT_EDITOR', 'nvim')
->>>>>>> a02ff715
 
     with tempfile.NamedTemporaryFile(suffix=".tmp") as tf:
         tf.write(initial_message)
